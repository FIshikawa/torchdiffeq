--- conflicted
+++ resolved
@@ -255,16 +255,12 @@
                                                        t.requires_grad, 
                                                        *adjoint_params)
     if shapes is not None:
-<<<<<<< HEAD
         if method in SYMPLECTIC:
             solution = _flat_to_shape_symplectic(solution, (len(t),), shapes)
         else:
             solution = _flat_to_shape(solution, (len(t),), shapes)
 
     return solution
-=======
-        solution = _flat_to_shape(solution, (len(t),), shapes)
-    return solution
 
 
 def find_parameters(module):
@@ -280,5 +276,4 @@
         gen = module._named_members(get_members_fn=find_tensor_attributes)
         return [param for _, param in gen]
     else:
-        return list(module.parameters())
->>>>>>> cd847cfb
+        return list(module.parameters())